language: node_js

services:
  - docker

node_js:
  - 12
  - 10
<<<<<<< HEAD
  - 8.15
=======
  - 8.16
>>>>>>> 9eaf9552

# Trigger a push build on release and greenkeeper branches + PRs build on every branches
# Avoid double build on PRs (See https://github.com/travis-ci/travis-ci/issues/1147)
branches:
  only:
    - master
    - next
    - beta
    - /^\d+\.(\d+|x)(\.x)?$/
    - /^greenkeeper.*$/

# Retry install on fail to avoid failing a build on network/disk/external errors
install:
  - travis_retry npm install

script:
  - npm run test

after_success:
  - npm run codecov

jobs:
  include:
    - stage: release
      node_js: lts/*
      script:
        - npm run semantic-release<|MERGE_RESOLUTION|>--- conflicted
+++ resolved
@@ -6,11 +6,7 @@
 node_js:
   - 12
   - 10
-<<<<<<< HEAD
-  - 8.15
-=======
   - 8.16
->>>>>>> 9eaf9552
 
 # Trigger a push build on release and greenkeeper branches + PRs build on every branches
 # Avoid double build on PRs (See https://github.com/travis-ci/travis-ci/issues/1147)
